<<<<<<< HEAD
=======
// TODO: replace with derive_more impl
macro_rules! common_header_deref {
    ($from:ty => $to:ty) => {
        impl ::core::ops::Deref for $from {
            type Target = $to;

            #[inline]
            fn deref(&self) -> &Self::Target {
                &self.0
            }
        }

        impl ::core::ops::DerefMut for $from {
            #[inline]
            fn deref_mut(&mut self) -> &mut Self::Target {
                &mut self.0
            }
        }
    };
}

/// Sets up a test module with some useful imports for use with [`common_header_test!`].
>>>>>>> 075d871e
macro_rules! common_header_test_module {
    ($id:ident, $tm:ident{$($tf:item)*}) => {
        #[cfg(test)]
        mod $tm {
            #![allow(unused_imports)]

            use std::str;
            use actix_http::http::Method;
            use mime::*;
            use $crate::http::header::*;
            use super::{$id as HeaderField, *};
            $($tf)*
        }
    }
}

#[cfg(test)]
macro_rules! common_header_test {
    ($id:ident, $raw:expr) => {
        #[test]
        fn $id() {
            use actix_http::test;

            let raw = $raw;
            let a: Vec<Vec<u8>> = raw.iter().map(|x| x.to_vec()).collect();

            let mut req = test::TestRequest::default();

            for item in a {
                req = req.insert_header((HeaderField::name(), item)).take();
            }

            let req = req.finish();
            let value = HeaderField::parse(&req);

            let result = format!("{}", value.unwrap());
            let expected = String::from_utf8(raw[0].to_vec()).unwrap();

            let result_cmp: Vec<String> = result
                .to_ascii_lowercase()
                .split(' ')
                .map(|x| x.to_owned())
                .collect();
            let expected_cmp: Vec<String> = expected
                .to_ascii_lowercase()
                .split(' ')
                .map(|x| x.to_owned())
                .collect();

            assert_eq!(result_cmp.concat(), expected_cmp.concat());
        }
    };

<<<<<<< HEAD
    ($id:ident, $raw:expr, $typed:expr) => {
=======
    ($id:ident, $raw:expr, $exp:expr) => {
>>>>>>> 075d871e
        #[test]
        fn $id() {
            use actix_http::test;

            let a: Vec<Vec<u8>> = $raw.iter().map(|x| x.to_vec()).collect();
            let mut req = test::TestRequest::default();
            for item in a {
                req.insert_header((HeaderField::name(), item));
            }
            let req = req.finish();
            let val = HeaderField::parse(&req);
<<<<<<< HEAD
            let typed: Option<HeaderField> = $typed;

            // Test parsing
            assert_eq!(val.ok(), typed);

            // Test formatting
            if typed.is_some() {
=======
            let exp: Option<HeaderField> = $exp;

            println!("req: {:?}", &req);
            println!("val: {:?}", &val);
            println!("exp: {:?}", &exp);

            // test parsing
            assert_eq!(val.ok(), exp);

            // test formatting
            if let Some(exp) = exp {
>>>>>>> 075d871e
                let raw = &($raw)[..];
                let mut iter = raw.iter().map(|b| str::from_utf8(&b[..]).unwrap());
                let mut joined = String::new();
                if let Some(s) = iter.next() {
                    joined.push_str(s);
                    for s in iter {
                        joined.push_str(", ");
                        joined.push_str(s);
                    }
                }
                assert_eq!(format!("{}", exp), joined);
            }
        }
    };
}

macro_rules! common_header {
<<<<<<< HEAD
    // $attrs:meta: Attributes associated with the header item (usually docs)
=======
    // TODO: these docs are wrong, there's no $n or $nn
    // $a:meta: Attributes associated with the header item (usually docs)
>>>>>>> 075d871e
    // $id:ident: Identifier of the header
    // $n:expr: Lowercase name of the header
    // $nn:expr: Nice name of the header

    // List header, zero or more items
    ($(#[$attrs:meta])*($id:ident, $name:expr) => ($item:ty)*) => {
        $(#[$attrs])*
        #[derive(Debug, Clone, PartialEq, Eq, ::derive_more::Deref, ::derive_more::DerefMut)]
        pub struct $id(pub Vec<$item>);

        impl $crate::http::header::Header for $id {
            #[inline]
            fn name() -> $crate::http::header::HeaderName {
                $name
            }

            #[inline]
<<<<<<< HEAD
            fn parse<T: $crate::HttpMessage>(msg: &T) -> Result<Self, $crate::error::ParseError> {
=======
            fn parse<M: $crate::HttpMessage>(msg: &M) -> Result<Self, $crate::error::ParseError> {
>>>>>>> 075d871e
                let headers = msg.headers().get_all(Self::name());
                $crate::http::header::from_comma_delimited(headers).map($id)
            }
        }

        impl ::core::fmt::Display for $id {
            #[inline]
            fn fmt(&self, f: &mut ::core::fmt::Formatter<'_>) -> ::core::fmt::Result {
                $crate::http::header::fmt_comma_delimited(f, &self.0[..])
            }
        }

        impl $crate::http::header::IntoHeaderValue for $id {
            type Error = $crate::http::header::InvalidHeaderValue;

            fn try_into_value(self) -> Result<$crate::http::header::HeaderValue, Self::Error> {
                use ::core::fmt::Write;
                let mut writer = $crate::http::header::Writer::new();
                let _ = write!(&mut writer, "{}", self);
                $crate::http::header::HeaderValue::from_maybe_shared(writer.take())
            }
        }
    };

    // List header, one or more items
    ($(#[$attrs:meta])*($id:ident, $name:expr) => ($item:ty)+) => {
        $(#[$attrs])*
        #[derive(Debug, Clone, PartialEq, Eq, ::derive_more::Deref, ::derive_more::DerefMut)]
        pub struct $id(pub Vec<$item>);

<<<<<<< HEAD
=======
        crate::http::header::common_header_deref!($id => Vec<$item>);
>>>>>>> 075d871e

        impl $crate::http::header::Header for $id {
            #[inline]
            fn name() -> $crate::http::header::HeaderName {
                $name
            }
            #[inline]
            fn parse<M: $crate::HttpMessage>(msg: &M) -> Result<Self, $crate::error::ParseError> {
                $crate::http::header::from_comma_delimited(
                    msg.headers().get_all(Self::name())).map($id)
            }
        }

        impl ::core::fmt::Display for $id {
            #[inline]
            fn fmt(&self, f: &mut ::core::fmt::Formatter<'_>) -> ::core::fmt::Result {
                $crate::http::header::fmt_comma_delimited(f, &self.0[..])
            }
        }

        impl $crate::http::header::IntoHeaderValue for $id {
            type Error = $crate::http::header::InvalidHeaderValue;

            fn try_into_value(self) -> Result<$crate::http::header::HeaderValue, Self::Error> {
                use ::core::fmt::Write;
                let mut writer = $crate::http::header::Writer::new();
                let _ = write!(&mut writer, "{}", self);
                $crate::http::header::HeaderValue::from_maybe_shared(writer.take())
            }
        }
    };

    // Single value header
    ($(#[$attrs:meta])*($id:ident, $name:expr) => [$value:ty]) => {
        $(#[$attrs])*
        #[derive(Debug, Clone, PartialEq, Eq, ::derive_more::Deref, ::derive_more::DerefMut)]
        pub struct $id(pub $value);

<<<<<<< HEAD
=======
        crate::http::header::common_header_deref!($id => $value);

>>>>>>> 075d871e
        impl $crate::http::header::Header for $id {
            #[inline]
            fn name() -> $crate::http::header::HeaderName {
                $name
            }

            #[inline]
<<<<<<< HEAD
            fn parse<T: $crate::HttpMessage>(msg: &T) -> Result<Self, $crate::error::ParseError> {
=======
            fn parse<M: $crate::HttpMessage>(msg: &M) -> Result<Self, $crate::error::ParseError> {
>>>>>>> 075d871e
                let header = msg.headers().get(Self::name());
                $crate::http::header::from_one_raw_str(header).map($id)
            }
        }

        impl ::core::fmt::Display for $id {
            #[inline]
            fn fmt(&self, f: &mut ::core::fmt::Formatter<'_>) -> ::core::fmt::Result {
                ::core::fmt::Display::fmt(&self.0, f)
            }
        }

        impl $crate::http::header::IntoHeaderValue for $id {
            type Error = $crate::http::header::InvalidHeaderValue;

            fn try_into_value(self) -> Result<$crate::http::header::HeaderValue, Self::Error> {
                self.0.try_into_value()
            }
        }
    };

    // List header, one or more items with "*" option
    ($(#[$attrs:meta])*($id:ident, $name:expr) => {Any / ($item:ty)+}) => {
        $(#[$attrs])*
        #[derive(Clone, Debug, PartialEq)]
        pub enum $id {
            /// Any value is a match
            Any,
            /// Only the listed items are a match
            Items(Vec<$item>),
        }

        impl $crate::http::header::Header for $id {
            #[inline]
            fn name() -> $crate::http::header::HeaderName {
                $name
            }

            #[inline]
<<<<<<< HEAD
            fn parse<T: $crate::HttpMessage>(msg: &T) -> Result<Self, $crate::error::ParseError> {
=======
            fn parse<M: $crate::HttpMessage>(msg: &M) -> Result<Self, $crate::error::ParseError> {
>>>>>>> 075d871e
                let is_any = msg
                    .headers()
                    .get(Self::name())
                    .and_then(|hdr| hdr.to_str().ok())
                    .map(|hdr| hdr.trim() == "*");

                if let Some(true) = is_any {
                    Ok($id::Any)
                } else {
                    let headers = msg.headers().get_all(Self::name());
                    Ok($id::Items($crate::http::header::from_comma_delimited(headers)?))
                }
            }
        }

        impl ::core::fmt::Display for $id {
            #[inline]
            fn fmt(&self, f: &mut ::core::fmt::Formatter<'_>) -> ::core::fmt::Result {
                match *self {
                    $id::Any => f.write_str("*"),
                    $id::Items(ref fields) =>
                        $crate::http::header::fmt_comma_delimited(f, &fields[..])
                }
            }
        }

        impl $crate::http::header::IntoHeaderValue for $id {
            type Error = $crate::http::header::InvalidHeaderValue;

            fn try_into_value(self) -> Result<$crate::http::header::HeaderValue, Self::Error> {
                use ::core::fmt::Write;
                let mut writer = $crate::http::header::Writer::new();
                let _ = write!(&mut writer, "{}", self);
                $crate::http::header::HeaderValue::from_maybe_shared(writer.take())
            }
        }
    };

    // optional test module
    ($(#[$attrs:meta])*($id:ident, $name:expr) => ($item:ty)* $tm:ident{$($tf:item)*}) => {
        crate::http::header::common_header! {
            $(#[$attrs])*
            ($id, $name) => ($item)*
        }

        crate::http::header::common_header_test_module! { $id, $tm { $($tf)* }}
    };
    ($(#[$attrs:meta])*($id:ident, $n:expr) => ($item:ty)+ $tm:ident{$($tf:item)*}) => {
        crate::http::header::common_header! {
            $(#[$attrs])*
            ($id, $n) => ($item)+
        }

        crate::http::header::common_header_test_module! { $id, $tm { $($tf)* }}
    };
    ($(#[$attrs:meta])*($id:ident, $name:expr) => [$item:ty] $tm:ident{$($tf:item)*}) => {
        crate::http::header::common_header! {
            $(#[$attrs])* ($id, $name) => [$item]
        }

        crate::http::header::common_header_test_module! { $id, $tm { $($tf)* }}
    };
    ($(#[$attrs:meta])*($id:ident, $name:expr) => {Any / ($item:ty)+} $tm:ident{$($tf:item)*}) => {
        crate::http::header::common_header! {
            $(#[$attrs])*
            ($id, $name) => {Any / ($item)+}
        }

        crate::http::header::common_header_test_module! { $id, $tm { $($tf)* }}
    };
}

pub(crate) use {common_header, common_header_test_module};

#[cfg(test)]
pub(crate) use common_header_test;<|MERGE_RESOLUTION|>--- conflicted
+++ resolved
@@ -1,28 +1,3 @@
-<<<<<<< HEAD
-=======
-// TODO: replace with derive_more impl
-macro_rules! common_header_deref {
-    ($from:ty => $to:ty) => {
-        impl ::core::ops::Deref for $from {
-            type Target = $to;
-
-            #[inline]
-            fn deref(&self) -> &Self::Target {
-                &self.0
-            }
-        }
-
-        impl ::core::ops::DerefMut for $from {
-            #[inline]
-            fn deref_mut(&mut self) -> &mut Self::Target {
-                &mut self.0
-            }
-        }
-    };
-}
-
-/// Sets up a test module with some useful imports for use with [`common_header_test!`].
->>>>>>> 075d871e
 macro_rules! common_header_test_module {
     ($id:ident, $tm:ident{$($tf:item)*}) => {
         #[cfg(test)]
@@ -76,11 +51,7 @@
         }
     };
 
-<<<<<<< HEAD
-    ($id:ident, $raw:expr, $typed:expr) => {
-=======
     ($id:ident, $raw:expr, $exp:expr) => {
->>>>>>> 075d871e
         #[test]
         fn $id() {
             use actix_http::test;
@@ -92,27 +63,13 @@
             }
             let req = req.finish();
             let val = HeaderField::parse(&req);
-<<<<<<< HEAD
-            let typed: Option<HeaderField> = $typed;
-
-            // Test parsing
-            assert_eq!(val.ok(), typed);
-
-            // Test formatting
-            if typed.is_some() {
-=======
-            let exp: Option<HeaderField> = $exp;
-
-            println!("req: {:?}", &req);
-            println!("val: {:?}", &val);
-            println!("exp: {:?}", &exp);
+            let exp: Option<HeaderField> = $typed;
 
             // test parsing
             assert_eq!(val.ok(), exp);
 
             // test formatting
             if let Some(exp) = exp {
->>>>>>> 075d871e
                 let raw = &($raw)[..];
                 let mut iter = raw.iter().map(|b| str::from_utf8(&b[..]).unwrap());
                 let mut joined = String::new();
@@ -130,12 +87,8 @@
 }
 
 macro_rules! common_header {
-<<<<<<< HEAD
+    // TODO: these docs are wrong, there's no $n or $nn
     // $attrs:meta: Attributes associated with the header item (usually docs)
-=======
-    // TODO: these docs are wrong, there's no $n or $nn
-    // $a:meta: Attributes associated with the header item (usually docs)
->>>>>>> 075d871e
     // $id:ident: Identifier of the header
     // $n:expr: Lowercase name of the header
     // $nn:expr: Nice name of the header
@@ -153,11 +106,7 @@
             }
 
             #[inline]
-<<<<<<< HEAD
-            fn parse<T: $crate::HttpMessage>(msg: &T) -> Result<Self, $crate::error::ParseError> {
-=======
             fn parse<M: $crate::HttpMessage>(msg: &M) -> Result<Self, $crate::error::ParseError> {
->>>>>>> 075d871e
                 let headers = msg.headers().get_all(Self::name());
                 $crate::http::header::from_comma_delimited(headers).map($id)
             }
@@ -188,11 +137,6 @@
         #[derive(Debug, Clone, PartialEq, Eq, ::derive_more::Deref, ::derive_more::DerefMut)]
         pub struct $id(pub Vec<$item>);
 
-<<<<<<< HEAD
-=======
-        crate::http::header::common_header_deref!($id => Vec<$item>);
->>>>>>> 075d871e
-
         impl $crate::http::header::Header for $id {
             #[inline]
             fn name() -> $crate::http::header::HeaderName {
@@ -230,11 +174,6 @@
         #[derive(Debug, Clone, PartialEq, Eq, ::derive_more::Deref, ::derive_more::DerefMut)]
         pub struct $id(pub $value);
 
-<<<<<<< HEAD
-=======
-        crate::http::header::common_header_deref!($id => $value);
-
->>>>>>> 075d871e
         impl $crate::http::header::Header for $id {
             #[inline]
             fn name() -> $crate::http::header::HeaderName {
@@ -242,11 +181,7 @@
             }
 
             #[inline]
-<<<<<<< HEAD
-            fn parse<T: $crate::HttpMessage>(msg: &T) -> Result<Self, $crate::error::ParseError> {
-=======
             fn parse<M: $crate::HttpMessage>(msg: &M) -> Result<Self, $crate::error::ParseError> {
->>>>>>> 075d871e
                 let header = msg.headers().get(Self::name());
                 $crate::http::header::from_one_raw_str(header).map($id)
             }
@@ -286,11 +221,7 @@
             }
 
             #[inline]
-<<<<<<< HEAD
-            fn parse<T: $crate::HttpMessage>(msg: &T) -> Result<Self, $crate::error::ParseError> {
-=======
             fn parse<M: $crate::HttpMessage>(msg: &M) -> Result<Self, $crate::error::ParseError> {
->>>>>>> 075d871e
                 let is_any = msg
                     .headers()
                     .get(Self::name())
